--- conflicted
+++ resolved
@@ -18,10 +18,8 @@
     - SORNA_NAMESPACE=local
 
 install:
-<<<<<<< HEAD
-  - pip install -U pip
-  - pip install -U wheel setuptools
-  - pip install -U -r requirements-dev.txt
+  - pip install -U pip setuptools
+  - pip install -U -r requirements-ci.txt
 
 before_script:
   - mkdir -p /tmp/etcd
@@ -43,10 +41,6 @@
      -initial-cluster-state new
      -auto-compaction-retention 1
 
-=======
-  - pip install -U pip setuptools
-  - pip install -U -r requirements-ci.txt
->>>>>>> c37ac754
 script:
   - flake8 sorna tests
   - python -m pytest -m "not integration" --cov=sorna
