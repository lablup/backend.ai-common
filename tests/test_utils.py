--- conflicted
+++ resolved
@@ -11,18 +11,13 @@
 import pytest
 
 from ai.backend.common.utils import (
-<<<<<<< HEAD
-    odict, dict2kvlist, generate_uuid, get_random_seq, nmget, readable_size_to_bytes,
-    current_loop, curl, StringSetFlag, AsyncBarrier, AsyncFileWriter
-=======
-    odict, dict2kvlist,
-    generate_uuid, nmget,
+    odict, dict2kvlist, nmget,
+    generate_uuid, get_random_seq,
     readable_size_to_bytes,
     current_loop, curl,
     run_through,
     StringSetFlag,
     AsyncBarrier, AsyncFileWriter
->>>>>>> c9795cd9
 )
 from ai.backend.common.testutils import (
     mock_corofunc, mock_awaitable, AsyncContextManagerMock
