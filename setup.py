from setuptools import setup
import sys
try:
    import pypandoc
    long_description = pypandoc.convert('README.md', 'rst')
except (IOError, ImportError):
    long_description = ""

requires = [
    'simplejson',
    'pyzmq',
    'aiozmq',
    'aiohttp~=2.2.0',
    'aiodns',
    'async_timeout',
]
build_requires = [
    'pypandoc',
    'wheel',
    'twine',
]
test_requires = [
    'pytest>=3.1',
    'pytest-cov',
    'pytest-asyncio',
    'pytest-mock',
    'asynctest',
    'codecov',
    'flake8',
]
dev_requires = build_requires + test_requires + [
    'pytest-sugar',
]
ci_requires = []
monitor_requires = [
    'datadog>=0.16.0',
    'raven>=6.1',
]


setup(
    name='sorna-common',

    # Versions should comply with PEP440.  For a discussion on single-sourcing
    # the version across setup.py and the project code, see
    # https://packaging.python.org/en/latest/single_source_version.html
    version='0.9.6',
    description='Sorna common libraries',
    long_description=long_description,
    url='https://github.com/lablup/sorna-common',
    author='Lablup Inc.',
    author_email='joongi@lablup.com',
    license='LGPLv3',
    classifiers=[
        'Development Status :: 4 - Beta',
        'License :: OSI Approved :: GNU Lesser General Public License v3 or later (LGPLv3+)',
        'Intended Audience :: Developers',
        'Programming Language :: Python',
        'Programming Language :: Python :: 3',
        'Programming Language :: Python :: 3.6',
        'Operating System :: POSIX',
        'Operating System :: MacOS :: MacOS X',
        'Environment :: No Input/Output (Daemon)',
        'Topic :: Scientific/Engineering',
        'Topic :: Software Development',
    ],

    packages=['sorna.common'],
    namespace_packages=['sorna'],

    python_requires='>=3.6',
    install_requires=requires,
    extras_require={
<<<<<<< HEAD
        'dev': [
            'pypandoc',
            'pytest',
            'pytest-asyncio>=0.6.0',
            'pytest-cov',
            'pytest-mock',
            'pytest-sugar',
            'asynctest',
            'aioresponses',
            'codecov',
        ],
        'test': [
            'pytest',
            'pytest-asyncio>=0.6.0',
            'pytest-cov',
            'pytest-mock',
            'pytest-sugar',
            'asynctest',
            'aioresponses',
            'codecov',
        ],
=======
        'build': build_requires,
        'test': test_requires,
        'dev': dev_requires,
        'ci': ci_requires,
        'monitor': monitor_requires,
>>>>>>> c37ac754
    },
)<|MERGE_RESOLUTION|>--- conflicted
+++ resolved
@@ -13,6 +13,7 @@
     'aiohttp~=2.2.0',
     'aiodns',
     'async_timeout',
+    'etcd~=0.5.2',
 ]
 build_requires = [
     'pypandoc',
@@ -44,7 +45,7 @@
     # Versions should comply with PEP440.  For a discussion on single-sourcing
     # the version across setup.py and the project code, see
     # https://packaging.python.org/en/latest/single_source_version.html
-    version='0.9.6',
+    version='1.0.0a1',
     description='Sorna common libraries',
     long_description=long_description,
     url='https://github.com/lablup/sorna-common',
@@ -71,34 +72,10 @@
     python_requires='>=3.6',
     install_requires=requires,
     extras_require={
-<<<<<<< HEAD
-        'dev': [
-            'pypandoc',
-            'pytest',
-            'pytest-asyncio>=0.6.0',
-            'pytest-cov',
-            'pytest-mock',
-            'pytest-sugar',
-            'asynctest',
-            'aioresponses',
-            'codecov',
-        ],
-        'test': [
-            'pytest',
-            'pytest-asyncio>=0.6.0',
-            'pytest-cov',
-            'pytest-mock',
-            'pytest-sugar',
-            'asynctest',
-            'aioresponses',
-            'codecov',
-        ],
-=======
         'build': build_requires,
         'test': test_requires,
         'dev': dev_requires,
         'ci': ci_requires,
         'monitor': monitor_requires,
->>>>>>> c37ac754
     },
 )