--- conflicted
+++ resolved
@@ -30,11 +30,7 @@
     setuptools>=46.1.0
 install_requires =
     pyzmq~=19.0.1
-<<<<<<< HEAD
-    aiohttp>=3.6.3
-=======
     aiohttp>=3.7.0
->>>>>>> 007714ad
     aiodns>=2.0
     aioredis>=1.3.1
     aiotools>=1.0.0
@@ -52,13 +48,8 @@
     packaging
     tblib~=1.7
     toml>=0.10.1
-<<<<<<< HEAD
-    trafaret~=2.0
-    yarl>=1.5
-=======
     trafaret~=2.1
-    yarl~=1.6
->>>>>>> 007714ad
+    yarl>=1.6
 
 [options.packages.find]
 where = src
