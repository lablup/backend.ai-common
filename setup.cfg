--- conflicted
+++ resolved
@@ -46,11 +46,7 @@
     python-json-logger
     packaging
     toml>=0.10.0
-<<<<<<< HEAD
     trafaret~=1.2.0
-=======
-    trafaret~=1.2
->>>>>>> beca52af
     typing-extensions==3.7.4
 
 [options.packages.find]
