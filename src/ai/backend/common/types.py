from __future__ import annotations

from collections import UserDict, namedtuple
from contextvars import ContextVar
from decimal import Decimal
import enum
import ipaddress
import math
import numbers
from typing import (
    Any, Optional, Union,
    Tuple, Sequence,
    Mapping,
    NewType, Type, TypeVar,
<<<<<<< HEAD
    TypedDict, TYPE_CHECKING
=======
    TypedDict,
    TYPE_CHECKING,
>>>>>>> 75a876e8
)
import uuid

import attr
if TYPE_CHECKING:
    from .docker import ImageRef

__all__ = (
    'aobject',
    'DeviceId',
    'ContainerId',
    'KernelId',
    'MetricKey',
    'MetricValue',
    'MovingStatValue',
    'PID',
    'HostPID',
    'ContainerPID',
    'BinarySize',
    'HostPortPair',
    'DeviceId',
    'SlotName',
    'IntrinsicSlotNames',
    'ResourceSlot',
    'MountPermission',
    'KernelCreationConfig',
    'KernelCreationResult',
    'ServicePortProtocols',
)

if TYPE_CHECKING:
    from .docker import ImageRef


T_aobj = TypeVar('T_aobj', bound='aobject')

current_resource_slots: ContextVar[Mapping[SlotName, SlotTypes]] = ContextVar('current_resource_slots')


class aobject(object):
    '''
    An "asynchronous" object which guarantees to invoke both ``def __init__(self, ...)`` and
    ``async def __ainit(self)__`` to ensure asynchronous initialization of the object.

    You can create an instance of subclasses of aboject in two ways:

    .. code-block:: python

       o = await SomeAObj(...)

    .. code-block:: python

       o = await SomeAObj.new(...)

    The latter is supported to avoid type checking errors (currently confirmed in mypy 0.720+).
    '''

    async def __new__(cls: Type[T_aobj], *args, **kwargs) -> T_aobj:  # type: ignore
        instance = super().__new__(cls)
        instance.__init__(*args, **kwargs)
        await instance.__ainit__()
        return instance

    @classmethod
    async def new(cls: Type[T_aobj], *args, **kwargs) -> T_aobj:
        '''
        We can do ``await SomeAObject(...)``, but this makes mypy
        to complain about its return type with ``await`` statement.
        This is a copy of ``__new__()`` to workaround it.
        '''
        instance = super().__new__(cls)
        instance.__init__(*args, **kwargs)
        await instance.__ainit__()
        return instance

    def __init__(self, *args, **kwargs) -> None:
        pass

    async def __ainit__(self) -> None:
        '''
        Automatically called when creating the instance using
        ``await SubclassOfAObject(...)``
        where the arguments are passed to ``__init__()`` as in
        the vanilla Python classes.
        '''
        pass


PID = NewType('PID', int)
HostPID = NewType('HostPID', PID)
ContainerPID = NewType('ContainerPID', PID)

ContainerId = NewType('ContainerId', str)
KernelId = NewType('KernelId', uuid.UUID)
SessionId = NewType('SessionId', str)

AgentId = NewType('AgentId', str)
DeviceName = NewType('DeviceName', str)
DeviceId = NewType('DeviceId', str)
SlotName = NewType('SlotName', str)
MetricKey = NewType('MetricKey', str)

AccessKey = NewType('AccessKey', str)
SecretKey = NewType('SecretKey', str)


class SlotTypes(str, enum.Enum):
    COUNT = 'count'
    BYTES = 'bytes'


class AutoPullBehavior(str, enum.Enum):
    DIGEST = 'digest'
    TAG = 'tag'
    NONE = 'none'


class ServicePortProtocols(str, enum.Enum):
    HTTP = 'http'
    TCP = 'tcp'


class SessionTypes(str, enum.Enum):
    INTERACTIVE = 'interactive'
    BATCH = 'batch'


class SessionResult(str, enum.Enum):
    UNDEFINED = 'undefined'
    SUCCESS = 'success'
    FAILURE = 'failure'


class MovingStatValue(TypedDict):
    min: str
    max: str
    sum: str
    avg: str
    diff: str
    rate: str
    version: Optional[int]  # for legacy client compatibility


MetricValue = TypedDict('MetricValue', {
    'current': str,
    'capacity': Optional[str],
    'pct': Optional[str],
    'unit_hint': str,
    'stats.min': str,
    'stats.max': str,
    'stats.sum': str,
    'stats.avg': str,
    'stats.diff': str,
    'stats.rate': str,
}, total=False)


class IntrinsicSlotNames(enum.Enum):
    CPU = SlotName('cpu')
    MEMORY = SlotName('mem')


class DefaultForUnspecified(str, enum.Enum):
    LIMITED = 'LIMITED'
    UNLIMITED = 'UNLIMITED'


class HandlerForUnknownSlotName(str, enum.Enum):
    DROP = 'drop'
    ERROR = 'error'


Quantum = Decimal('0.000')


class MountPermission(str, enum.Enum):
    READ_ONLY = 'ro'
    READ_WRITE = 'rw'
    RW_DELETE = 'wd'


class MountTypes(str, enum.Enum):
    VOLUME = 'volume'
    BIND = 'bind'
    TMPFS = 'tmpfs'


class HostPortPair(namedtuple('HostPortPair', 'host port')):

    def as_sockaddr(self) -> Tuple[str, int]:
        return str(self.host), self.port

    def __str__(self) -> str:
        if isinstance(self.host, ipaddress.IPv6Address):
            return f'[{self.host}]:{self.port}'
        return f'{self.host}:{self.port}'


class BinarySize(int):
    '''
    A wrapper around Python integers to represent binary sizes for storage and
    memory in various places.

    Its string representation and parser, ``from_str()`` classmethod, does not use
    any locale-specific digit delimeters -- it supports only standard Python
    digit delimeters.
    '''

    suffix_map = {
        'y': 2 ** 80, 'Y': 2 ** 80,  # yotta
        'z': 2 ** 70, 'Z': 2 ** 70,  # zetta
        'e': 2 ** 60, 'E': 2 ** 60,  # exa
        'p': 2 ** 50, 'P': 2 ** 50,  # peta
        't': 2 ** 40, 'T': 2 ** 40,  # tera
        'g': 2 ** 30, 'G': 2 ** 30,  # giga
        'm': 2 ** 20, 'M': 2 ** 20,  # mega
        'k': 2 ** 10, 'K': 2 ** 10,  # kilo
        ' ': 1,
    }
    suffices = (' ', 'K', 'M', 'G', 'T', 'P', 'E', 'Z', 'Y')
    endings = ('ibytes', 'ibyte', 'ib', 'bytes', 'byte', 'b')

    @classmethod
    def from_str(cls, expr):
        if isinstance(expr, (Decimal, numbers.Integral)):
            return cls(expr)
        assert isinstance(expr, str)
        if expr.lower().startswith('inf'):
            return Decimal('Infinity')
        orig_expr = expr
        expr = expr.strip().replace('_', '')
        try:
            return int(expr)
        except ValueError:
            expr = expr.lower()
            try:
                for ending in cls.endings:
                    if expr.endswith(ending):
                        length = len(ending) + 1
                        suffix = expr[-length]
                        expr = Decimal(expr[:-length])
                        break
                else:
                    # when there is no unit ending (e.g., "2K")
                    if not str.isnumeric(expr[-1]):
                        suffix = expr[-1]
                        expr = Decimal(expr[:-1])
                    else:
                        suffix = ' '
            except ArithmeticError:
                raise ValueError('Unconvertible value', orig_expr)
            try:
                multiplier = cls.suffix_map[suffix]
                return cls(expr * multiplier)
            except KeyError:
                raise ValueError('Unconvertible value', orig_expr)

    def _preformat(self):
        scale = self
        suffix_idx = 0
        while scale >= 1024:
            scale //= 1024
            suffix_idx += 1
        return suffix_idx

    @staticmethod
    def _quantize(val, multiplier):
        d = Decimal(val) / Decimal(multiplier)
        if d == d.to_integral():
            value = d.quantize(Decimal(1))
        else:
            value = d.quantize(Decimal('.00')).normalize()
        return value

    def __str__(self):
        suffix_idx = self._preformat()
        if suffix_idx == 0:
            if self == 1:
                return f'{int(self)} byte'
            else:
                return f'{int(self)} bytes'
        else:
            suffix = type(self).suffices[suffix_idx]
            multiplier = type(self).suffix_map[suffix]
            value = self._quantize(self, multiplier)
            return f'{value} {suffix.upper()}iB'

    def __format__(self, format_spec):
        if len(format_spec) != 1:
            raise ValueError('format-string for BinarySize can be only one character.')
        if format_spec == 's':
            # automatically scaled
            suffix_idx = self._preformat()
            if suffix_idx == 0:
                return f'{int(self)}'
            suffix = type(self).suffices[suffix_idx]
            multiplier = type(self).suffix_map[suffix]
            value = self._quantize(self, multiplier)
            return f'{value}{suffix.lower()}'
        else:
            # use the given scale
            suffix = format_spec.lower()
            multiplier = type(self).suffix_map.get(suffix)
            if multiplier is None:
                raise ValueError('Unsupported scale unit.', suffix)
            value = self._quantize(self, multiplier)
            return f'{value}{suffix.lower()}'.strip()
        return super().__format__(format_spec)


class ResourceSlot(UserDict):

    __slots__ = ('data', )

    def __init__(self, *args, **kwargs) -> None:
        super().__init__(*args, **kwargs)

    def sync_keys(self, other: ResourceSlot) -> None:
        self_only_keys = self.data.keys() - other.data.keys()
        other_only_keys = other.data.keys() - self.data.keys()
        for k in self_only_keys:
            other.data[k] = Decimal(0)
        for k in other_only_keys:
            self.data[k] = Decimal(0)

    def __add__(self, other: ResourceSlot) -> ResourceSlot:
        assert isinstance(other, ResourceSlot), 'Only can add ResourceSlot to ResourceSlot.'
        self.sync_keys(other)
        return type(self)({
            k: self.get(k, 0) + other.get(k, 0)
            for k in (self.keys() | other.keys())
        })

    def __sub__(self, other: ResourceSlot) -> ResourceSlot:
        assert isinstance(other, ResourceSlot), 'Only can subtract ResourceSlot from ResourceSlot.'
        self.sync_keys(other)
        return type(self)({
            k: self.data[k] - other.get(k, 0)
            for k in self.keys()
        })

    def __eq__(self, other: object) -> bool:
        if other is self:
            return True
        assert isinstance(other, ResourceSlot), 'Only can compare ResourceSlot objects.'
        self.sync_keys(other)
        self_values = [self.data[k] for k in sorted(self.data.keys())]
        other_values = [other.data[k] for k in sorted(other.data.keys())]
        return self_values == other_values

    def __ne__(self, other: object) -> bool:
        assert isinstance(other, ResourceSlot), 'Only can compare ResourceSlot objects.'
        self.sync_keys(other)
        return not self.__eq__(other)

    def eq_contains(self, other: ResourceSlot) -> bool:
        assert isinstance(other, ResourceSlot), 'Only can compare ResourceSlot objects.'
        common_keys = sorted(other.keys() & self.keys())
        only_other_keys = other.keys() - self.keys()
        self_values = [self.data[k] for k in common_keys]
        other_values = [other.data[k] for k in common_keys]
        return self_values == other_values and all(other[k] == 0 for k in only_other_keys)

    def eq_contained(self, other: ResourceSlot) -> bool:
        assert isinstance(other, ResourceSlot), 'Only can compare ResourceSlot objects.'
        common_keys = sorted(other.keys() & self.keys())
        only_self_keys = self.keys() - other.keys()
        self_values = [self.data[k] for k in common_keys]
        other_values = [other.data[k] for k in common_keys]
        return self_values == other_values and all(self[k] == 0 for k in only_self_keys)

    def __le__(self, other: ResourceSlot) -> bool:
        assert isinstance(other, ResourceSlot), 'Only can compare ResourceSlot objects.'
        self.sync_keys(other)
        self_values = [self.data[k] for k in self.keys()]
        other_values = [other.data[k] for k in self.keys()]
        return not any(s > o for s, o in zip(self_values, other_values))

    def __lt__(self, other: ResourceSlot) -> bool:
        assert isinstance(other, ResourceSlot), 'Only can compare ResourceSlot objects.'
        self.sync_keys(other)
        self_values = [self.data[k] for k in self.keys()]
        other_values = [other.data[k] for k in self.keys()]
        return (not any(s > o for s, o in zip(self_values, other_values)) and
                not (self_values == other_values))

    def __ge__(self, other: ResourceSlot) -> bool:
        assert isinstance(other, ResourceSlot), 'Only can compare ResourceSlot objects.'
        self.sync_keys(other)
        self_values = [self.data[k] for k in other.keys()]
        other_values = [other.data[k] for k in other.keys()]
        return not any(s < o for s, o in zip(self_values, other_values))

    def __gt__(self, other: ResourceSlot) -> bool:
        assert isinstance(other, ResourceSlot), 'Only can compare ResourceSlot objects.'
        self.sync_keys(other)
        self_values = [self.data[k] for k in other.keys()]
        other_values = [other.data[k] for k in other.keys()]
        return (not any(s < o for s, o in zip(self_values, other_values)) and
                not (self_values == other_values))

    def normalize_slots(self, *, ignore_unknown: bool) -> ResourceSlot:
        known_slots = current_resource_slots.get()
        unset_slots = known_slots.keys() - self.data.keys()
        if not ignore_unknown and (unknown_slots := self.data.keys() - known_slots.keys()):
            raise ValueError('Unknown slots', unknown_slots)
        data = {
            k: v for k, v in self.data.items()
            if k in known_slots
        }
        for k in unset_slots:
            data[k] = Decimal(0)
        return type(self)(data)

    @classmethod
    def _normalize_value(cls, value: Any, unit: str) -> Decimal:
        try:
            if unit == 'bytes':
                if isinstance(value, Decimal):
                    return Decimal(value) if value.is_finite() else value
                if isinstance(value, int):
                    return Decimal(value)
                value = Decimal(BinarySize.from_str(value))
            else:
                value = Decimal(value)
                if value.is_finite():
                    value = value.quantize(Quantum).normalize()
        except ArithmeticError:
            raise ValueError('Cannot convert to decimal', value)
        return value

    @classmethod
    def _humanize_value(cls, value: Decimal, unit: str) -> str:
        if unit == 'bytes':
            try:
                result = '{:s}'.format(BinarySize(value))
            except ValueError:
                result = _stringify_number(value)
        else:
            result = _stringify_number(value)
        return result

    @classmethod
    def _guess_slot_type(cls, key: str) -> str:
        if 'mem' in key:
            return 'bytes'
        return 'count'

    @classmethod
    def from_policy(cls, policy: Mapping[str, Any], slot_types: Mapping) -> 'ResourceSlot':
        try:
            data = {
                k: cls._normalize_value(v, slot_types[k])
                for k, v in policy['total_resource_slots'].items()
                if v is not None and k in slot_types
            }
            # fill missing (depending on the policy for unspecified)
            fill = Decimal(0)
            if policy['default_for_unspecified'] == DefaultForUnspecified.UNLIMITED:
                fill = Decimal('Infinity')
            for k in slot_types.keys():
                if k not in data:
                    data[k] = fill
        except KeyError as e:
            raise ValueError('unit unknown for slot', e.args[0])
        return cls(data)

    @classmethod
    def from_user_input(cls, obj: Mapping[str, Any], slot_types: Optional[Mapping]) -> 'ResourceSlot':
        try:
            if slot_types is None:
                data = {
                    k: cls._normalize_value(v, cls._guess_slot_type(k)) for k, v in obj.items()
                    if v is not None
                }
            else:
                data = {
                    k: cls._normalize_value(v, slot_types[k]) for k, v in obj.items()
                    if v is not None
                }
                # fill missing
                for k in slot_types.keys():
                    if k not in data:
                        data[k] = Decimal(0)
        except KeyError as e:
            raise ValueError('unit unknown for slot', e.args[0])
        return cls(data)

    def to_humanized(self, slot_types: Mapping) -> Mapping[str, str]:
        try:
            return {
                k: type(self)._humanize_value(v, slot_types[k]) for k, v in self.data.items()
                if v is not None
            }
        except KeyError as e:
            raise ValueError('unit unknown for slot', e.args[0])

    @classmethod
    def from_json(cls, obj: Mapping[str, Any]) -> 'ResourceSlot':
        data = {
            k: Decimal(v) for k, v in obj.items()
            if v is not None
        }
        return cls(data)

    def to_json(self) -> Mapping[str, str]:
        return {
            k: _stringify_number(Decimal(v)) for k, v in self.data.items()
            if v is not None
        }


@attr.s(auto_attribs=True, slots=True)
class VFolderRequest:
    '''
    Represents vfolders for a new compute session request.
    '''
    vfolder_id: str
    vfolder_host: str
    permission: MountPermission


class ImageRegistry(TypedDict):
    name: str
    url: str
    username: Optional[str]
    password: Optional[str]


class ImageConfig(TypedDict):
    canonical: str
    digest: str
    repo_digest: Optional[str]
    registry: ImageRegistry
    labels: Mapping[str, str]


class ServicePort(TypedDict):
    name: str
    protocol: ServicePortProtocols
    container_ports: Sequence[int]
    host_ports: Sequence[Optional[int]]


class DeviceModelInfo(TypedDict):
    device_id: DeviceId
    model_name: str


class KernelCreationResult(TypedDict):
    id: KernelId
    container_id: ContainerId
    service_ports: Sequence[ServicePort]
    kernel_host: str
    resource_spec: Mapping[str, Any]
    attached_devices: Mapping[DeviceName, Sequence[DeviceModelInfo]]
    repl_in_port: int
    repl_out_port: int
    stdin_port: int     # legacy
    stdout_port: int    # legacy


class KernelCreationConfig(TypedDict):
    image: ImageConfig
    auto_pull: AutoPullBehavior
    session_type: SessionTypes
    cluster: dict
    resource_slots: Mapping[str, str]  # json form of ResourceSlot
    resource_opts: Mapping[str, str]   # json form of resource options
    environ: Mapping[str, str]
    mounts: Sequence[str]              # list of mount expressions
    mount_map: Mapping[str, str]       # Mapping of vfolder custom mount path
    package_directory: Sequence[str]
    idle_timeout: int
    bootstrap_script: Optional[str]
    startup_command: Optional[str]
    internal_data: Optional[Mapping[str, Any]]


class KernelEnqueueingConfig(TypedDict):
    image_ref: ImageRef
    cluster_role: str
    idx: int
    creation_config: dict
    bootstrap_script: str
    startup_command: str


def _stringify_number(v: Union[BinarySize, int, float, Decimal]) -> str:
    '''
    Stringify a number, preventing unwanted scientific notations.
    '''
    if isinstance(v, (float, Decimal)):
        if math.isinf(v) and v > 0:
            result = 'Infinity'
        elif math.isinf(v) and v < 0:
            result = '-Infinity'
        else:
            result = '{:f}'.format(v)
    elif isinstance(v, BinarySize):
        result = '{:d}'.format(int(v))
    elif isinstance(v, int):
        result = '{:d}'.format(v)
    else:
        result = str(v)
    return result<|MERGE_RESOLUTION|>--- conflicted
+++ resolved
@@ -12,12 +12,8 @@
     Tuple, Sequence,
     Mapping,
     NewType, Type, TypeVar,
-<<<<<<< HEAD
-    TypedDict, TYPE_CHECKING
-=======
     TypedDict,
     TYPE_CHECKING,
->>>>>>> 75a876e8
 )
 import uuid
 
