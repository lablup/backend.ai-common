--- conflicted
+++ resolved
@@ -551,9 +551,7 @@
                 return token_data
             except jwt.PyJWTError:
                 self._failure('cannot decode the given value as JWT', value=value)
-<<<<<<< HEAD
                 return None
-=======
 
 
 class URL(t.Trafaret):
@@ -577,5 +575,4 @@
         try:
             return yarl.URL(value)
         except ValueError as e:
-            self._failure(f"cannot convert the given value to URL (error: {e!r})", value=value)
->>>>>>> ebfa5f02
+            self._failure(f"cannot convert the given value to URL (error: {e!r})", value=value)