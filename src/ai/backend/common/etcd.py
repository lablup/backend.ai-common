'''
An asynchronous client wrapper for etcd v3 API.

It uses the etcd3 library using a thread pool executor.
We plan to migrate to aioetcd3 library but it requires more work to get maturity.
Fortunately, etcd3's watchers are not blocking because they are implemented
using callbacks in separate threads.
'''

import asyncio
from collections import namedtuple, ChainMap
from concurrent.futures import ThreadPoolExecutor
import enum
import functools
import logging
import time
from typing import (
    Any, Awaitable, Callable, Iterable, Optional, Union,
    AsyncGenerator,
    Dict, Mapping,
    Tuple,
)
from urllib.parse import quote as _quote, unquote

from aiotools import aclosing
from async_timeout import timeout as _timeout
import etcd3
from etcd3 import etcdrpc
from etcd3.client import EtcdTokenCallCredentials
import grpc
import trafaret as t

from .logging_utils import BraceStyleAdapter
from .types import HostPortPair, QueueSentinel

__all__ = (
    'quote', 'unquote',
    'AsyncEtcd',
)

Event = namedtuple('Event', 'key event value')

log = BraceStyleAdapter(logging.getLogger(__name__))


class ConfigScopes(enum.Enum):
    MERGED = 0
    GLOBAL = 1
    SGROUP = 2
    NODE = 3


quote = functools.partial(_quote, safe='')


def make_dict_from_pairs(key_prefix, pairs, path_sep='/'):
    result = {}
    len_prefix = len(key_prefix)
    if isinstance(pairs, dict):
        iterator = pairs.items()
    else:
        iterator = pairs
    for k, v in iterator:
        if not k.startswith(key_prefix):
            continue
        subkey = k[len_prefix:]
        if subkey.startswith(path_sep):
            subkey = subkey[1:]
        path_components = subkey.split('/')
        parent = result
        for p in path_components[:-1]:
            p = unquote(p)
            if p not in parent:
                parent[p] = {}
            if p in parent and not isinstance(parent[p], dict):
                root = parent[p]
                parent[p] = {'': root}
            parent = parent[p]
        parent[unquote(path_components[-1])] = v
    return result


def _slash(v: str):
    return v.rstrip('/') + '/' if len(v) > 0 else ''


async def reauthenticate(etcd_sync, creds, executor):
    # This code is taken from the constructor of etcd3.client.Etcd3Client class.
    # Related issue: kragniz/python-etcd3#580
    etcd_sync.auth_stub = etcdrpc.AuthStub(etcd_sync.channel)
    auth_request = etcdrpc.AuthenticateRequest(
        name=creds['user'],
        password=creds['password'],
    )
    loop = asyncio.get_event_loop()
    resp = await loop.run_in_executor(
        executor,
        lambda: etcd_sync.auth_stub.Authenticate(auth_request, etcd_sync.timeout))
    etcd_sync.metadata = (('token', resp.token),)
    etcd_sync.call_credentials = grpc.metadata_call_credentials(
        EtcdTokenCallCredentials(resp.token))


def reconn_reauth_adaptor(meth: Callable[..., Awaitable[Any]]):
    @functools.wraps(meth)
    async def wrapped(self, *args, **kwargs):
        num_reauth_tries = 0
        num_reconn_tries = 0
        while True:
            try:
                return await meth(self, *args, **kwargs)
            except etcd3.exceptions.ConnectionFailedError:
                if num_reconn_tries >= 30:
                    log.warning('etcd3 connection failed more than %d times. retrying after 1 sec...',
                                num_reconn_tries)
                else:
                    log.debug('etcd3 connection failed. retrying after 1 sec...')
                await asyncio.sleep(1.0)
                num_reconn_tries += 1
                continue
            except grpc.RpcError as e:
                if (
                    e.code() == grpc.StatusCode.UNAUTHENTICATED or
                    (e.code() == grpc.StatusCode.UNKNOWN and "invalid auth token" in e.details())
                ) and self._creds:
                    if num_reauth_tries > 0:
                        raise
                    await reauthenticate(self.etcd_sync, self._creds, self.executor)
                    log.debug('etcd3 reauthenticated due to auth token expiration.')
                    num_reauth_tries += 1
                    continue
                else:
                    raise
    return wrapped


class AsyncEtcd:

    def __init__(self, addr: HostPortPair, namespace: str,
                 scope_prefix_map: Mapping[ConfigScopes, str], *,
                 credentials=None, encoding='utf8'):
        self.scope_prefix_map = t.Dict({
            t.Key(ConfigScopes.GLOBAL): t.String(allow_blank=True),
            t.Key(ConfigScopes.SGROUP, optional=True): t.String,
            t.Key(ConfigScopes.NODE, optional=True): t.String,
        }).check(scope_prefix_map)
        self.loop = asyncio.get_running_loop()
        self.executor = ThreadPoolExecutor(max_workers=5, thread_name_prefix='etcd')
        self._creds = credentials
        while True:
            try:
                self.etcd_sync = etcd3.client(
                    host=str(addr.host), port=addr.port,
                    user=credentials.get('user') if credentials else None,
                    password=credentials.get('password') if credentials else None)
                break
            except grpc.RpcError as e:
                if e.code() in (grpc.StatusCode.UNAVAILABLE, grpc.StatusCode.UNKNOWN):
                    log.debug('etcd3 connection failed. retrying after 1 sec...')
                    time.sleep(1)
                    continue
                raise
        self.ns = namespace
        log.info('using etcd cluster from {} with namespace "{}"', addr, namespace)
        self.encoding = encoding

    async def close(self):
        ret = await self.loop.run_in_executor(
            self.executor,
            lambda: self.etcd_sync.close())
        # ref: https://github.com/kragniz/python-etcd3/issues/997
        # Currently there is no public API to control this... :(
        if self.etcd_sync.watcher._callback_thread:
            self.etcd_sync.watcher._callback_thread.join()
        return ret

    def _mangle_key(self, k: str) -> bytes:
        if k.startswith('/'):
            k = k[1:]
        return f'/sorna/{self.ns}/{k}'.encode(self.encoding)

    def _demangle_key(self, k: Union[bytes, str]) -> str:
        if isinstance(k, bytes):
            k = k.decode(self.encoding)
        prefix = f'/sorna/{self.ns}/'
        if k.startswith(prefix):
            k = k[len(prefix):]
        return k

    @reconn_reauth_adaptor
    async def put(self, key: str, val: str, *,
                  scope: ConfigScopes = ConfigScopes.GLOBAL,
                  scope_prefix_map: Mapping[ConfigScopes, str] = None):
        """
        Put a single key-value pair to the etcd.

        :param key: The key. This must be quoted by the caller as needed.
        :param val: The value.
        :param scope: The config scope for putting the values.
        :param scope_prefix_map: The scope map used to mangle the prefix for the config scope.
        :return:
        """
        scope_prefix_map = ChainMap(scope_prefix_map or {}, self.scope_prefix_map)
        scope_prefix = scope_prefix_map[scope]
        mangled_key = self._mangle_key(f'{_slash(scope_prefix)}{key}')
        return await self.loop.run_in_executor(
            self.executor,
            lambda: self.etcd_sync.put(mangled_key, str(val).encode(self.encoding)))

    @reconn_reauth_adaptor
    async def put_prefix(self, key: str, dict_obj: Mapping[str, str], *,
                         scope: ConfigScopes = ConfigScopes.GLOBAL,
                         scope_prefix_map: Mapping[ConfigScopes, str] = None):
        """
        Put a nested dict object under the given key prefix.
        All keys in the dict object are automatically quoted to avoid conflicts with the path separator.

        :param key: Prefix to put the given data. This must be quoted by the caller as needed.
        :param dict_obj: Nested dictionary representing the data.
        :param scope: The config scope for putting the values.
        :param scope_prefix_map: The scope map used to mangle the prefix for the config scope.
        :return:
        """
        scope_prefix_map = ChainMap(scope_prefix_map or {}, self.scope_prefix_map)
        scope_prefix = scope_prefix_map[scope]
        flattened_dict: Dict[str, str] = {}

        def _flatten(prefix: str, inner_dict: Mapping[str, str]) -> None:
            for k, v in inner_dict.items():
                if k == '':
                    flattened_key = prefix
                else:
                    flattened_key = prefix + '/' + quote(k)
                if isinstance(v, dict):
                    _flatten(flattened_key, v)
                else:
                    flattened_dict[flattened_key] = v

        _flatten(key, dict_obj)

        return await self.loop.run_in_executor(
            self.executor,
            lambda: self.etcd_sync.transaction(
                [],
                [self.etcd_sync.transactions.put(
                    self._mangle_key(f'{_slash(scope_prefix)}{k}'), str(v).encode(self.encoding))
                    for k, v in flattened_dict.items()],
                [],
            ))

    @reconn_reauth_adaptor
    async def put_dict(self, dict_obj: Mapping[str, str], *,
                       scope: ConfigScopes = ConfigScopes.GLOBAL,
                       scope_prefix_map: Mapping[ConfigScopes, str] = None):
        """
        Put a flattened key-value pairs into the etcd.
        Since the given dict must be a flattened one, its keys must be quoted as needed by the caller.
        For new codes, ``put_prefix()`` is recommended.

        :param dict_obj: Flattened key-value pairs to put.
        :param scope: The config scope for putting the values.
        :param scope_prefix_map: The scope map used to mangle the prefix for the config scope.
        :return:
        """
        scope_prefix_map = ChainMap(scope_prefix_map or {}, self.scope_prefix_map)
        scope_prefix = scope_prefix_map[scope]
        return await self.loop.run_in_executor(
            self.executor,
            lambda: self.etcd_sync.transaction(
                [],
                [self.etcd_sync.transactions.put(
                    self._mangle_key(f'{_slash(scope_prefix)}{k}'), str(v).encode(self.encoding))
                 for k, v in dict_obj.items()],
                [],
            ))

    @reconn_reauth_adaptor
    async def get(self, key: str, *,
                  scope: ConfigScopes = ConfigScopes.MERGED,
                  scope_prefix_map: Mapping[ConfigScopes, str] = None) \
                  -> Optional[str]:
        """
        Get a single key from the etcd.
        Returns ``None`` if the key does not exist.
        The returned value may be an empty string if the value is a zero-length string.

        :param key: The key. This must be quoted by the caller as needed.
        :param scope: The config scope to get the value.
        :param scope_prefix_map: The scope map used to mangle the prefix for the config scope.
        :return:
        """

        async def get_impl(key: str) -> Optional[str]:
            mangled_key = self._mangle_key(key)
            val, _ = await self.loop.run_in_executor(
                self.executor,
                lambda: self.etcd_sync.get(mangled_key))
            return val.decode(self.encoding) if val is not None else None

        scope_prefix_map = ChainMap(scope_prefix_map or {}, self.scope_prefix_map)
        if scope == ConfigScopes.MERGED or scope == ConfigScopes.NODE:
            scope_prefixes = [scope_prefix_map[ConfigScopes.GLOBAL]]
            p = scope_prefix_map.get(ConfigScopes.SGROUP)
            if p is not None:
                scope_prefixes.insert(0, p)
            p = scope_prefix_map.get(ConfigScopes.NODE)
            if p is not None:
                scope_prefixes.insert(0, p)
        elif scope == ConfigScopes.SGROUP:
            scope_prefixes = [scope_prefix_map[ConfigScopes.GLOBAL]]
            p = scope_prefix_map.get(ConfigScopes.SGROUP)
            if p is not None:
                scope_prefixes.insert(0, p)
        elif scope == ConfigScopes.GLOBAL:
            scope_prefixes = [scope_prefix_map[ConfigScopes.GLOBAL]]
        else:
            raise ValueError('Invalid scope prefix value')
        values = await asyncio.gather(*[
            get_impl(f'{_slash(scope_prefix)}{key}')
            for scope_prefix in scope_prefixes
        ])
        for value in values:
            if value is not None:
                break
        else:
            value = None
        return value

    @reconn_reauth_adaptor
    async def get_prefix(self, key_prefix: str,
                         scope: ConfigScopes = ConfigScopes.MERGED,
                         scope_prefix_map: Mapping[ConfigScopes, str] = None) \
                         -> Mapping[str, Optional[str]]:
        """
        Retrieves all key-value pairs under the given key prefix as a nested dictionary.
        All dictionary keys are automatically unquoted.
        If a key has a value while it is also used as path prefix for other keys,
        the value directly referenced by the key itself is included as a value in a dictionary
        with the empty-string key.

        For instance, when the etcd database has the following key-value pairs:

        .. code-block::

           myprefix/mydata = abc
           myprefix/mydata/x = 1
           myprefix/mydata/y = 2
           myprefix/mykey = def

        ``get_prefix("myprefix")`` returns the following dictionary:

        .. code-block::

           {
             "mydata": {
               "": "abc",
               "x": "1",
               "y": "2",
             },
             "mykey": "def",
           }

        :param key_prefix: The key. This must be quoted by the caller as needed.
        :param scope: The config scope to get the value.
        :param scope_prefix_map: The scope map used to mangle the prefix for the config scope.
        :return:
        """

        async def get_prefix_impl(key_prefix: str) -> Iterable[Tuple[str, str]]:
            mangled_key_prefix = self._mangle_key(key_prefix)
            results = await self.loop.run_in_executor(
                self.executor,
                lambda: self.etcd_sync.get_prefix(mangled_key_prefix))
            return ((self._demangle_key(t[1].key),
                     t[0].decode(self.encoding))
                    for t in results)

        scope_prefix_map = ChainMap(scope_prefix_map or {}, self.scope_prefix_map)
        if scope == ConfigScopes.MERGED or scope == ConfigScopes.NODE:
            scope_prefixes = [scope_prefix_map[ConfigScopes.GLOBAL]]
            p = scope_prefix_map.get(ConfigScopes.SGROUP)
            if p is not None:
                scope_prefixes.insert(0, p)
            p = scope_prefix_map.get(ConfigScopes.NODE)
            if p is not None:
                scope_prefixes.insert(0, p)
        elif scope == ConfigScopes.SGROUP:
            scope_prefixes = [scope_prefix_map[ConfigScopes.GLOBAL]]
            p = scope_prefix_map.get(ConfigScopes.SGROUP)
            if p is not None:
                scope_prefixes.insert(0, p)
        elif scope == ConfigScopes.GLOBAL:
            scope_prefixes = [scope_prefix_map[ConfigScopes.GLOBAL]]
        else:
            raise ValueError('Invalid scope prefix value')
        pair_sets = await asyncio.gather(*[
            get_prefix_impl(f'{_slash(scope_prefix)}{key_prefix}')
            for scope_prefix in scope_prefixes
        ])
        configs = [
            make_dict_from_pairs(f'{_slash(scope_prefix)}{key_prefix}', pairs, '/')
            for scope_prefix, pairs in zip(scope_prefixes, pair_sets)
        ]
        return ChainMap(*configs)

    # for legacy
    get_prefix_dict = get_prefix

    @reconn_reauth_adaptor
    async def replace(self, key: str, initial_val: str, new_val: str, *,
                      scope: ConfigScopes = ConfigScopes.GLOBAL,
                      scope_prefix_map: Mapping[ConfigScopes, str] = None) -> bool:
        scope_prefix_map = ChainMap(scope_prefix_map or {}, self.scope_prefix_map)
        scope_prefix = scope_prefix_map[scope]
        mangled_key = self._mangle_key(f'{_slash(scope_prefix)}{key}')
        success = await self.loop.run_in_executor(
            self.executor,
            lambda: self.etcd_sync.replace(mangled_key, initial_val, new_val))
        return success

    @reconn_reauth_adaptor
    async def delete(self, key: str, *,
                     scope: ConfigScopes = ConfigScopes.GLOBAL,
                     scope_prefix_map: Mapping[ConfigScopes, str] = None):
        scope_prefix_map = ChainMap(scope_prefix_map or {}, self.scope_prefix_map)
        scope_prefix = scope_prefix_map[scope]
        mangled_key = self._mangle_key(f'{_slash(scope_prefix)}{key}')
        return await self.loop.run_in_executor(
            self.executor,
            lambda: self.etcd_sync.delete(mangled_key))

    @reconn_reauth_adaptor
    async def delete_multi(self, keys: Iterable[str], *,
                           scope: ConfigScopes = ConfigScopes.GLOBAL,
                           scope_prefix_map: Mapping[ConfigScopes, str] = None):
        scope_prefix_map = ChainMap(scope_prefix_map or {}, self.scope_prefix_map)
        scope_prefix = scope_prefix_map[scope]
        return await self.loop.run_in_executor(
            self.executor,
            lambda: self.etcd_sync.transaction(
                [],
                [self.etcd_sync.transactions.delete(self._mangle_key(f'{_slash(scope_prefix)}{k}'))
                 for k in keys],
                [],
            ))

    @reconn_reauth_adaptor
    async def delete_prefix(self, key_prefix: str, *,
                            scope: ConfigScopes = ConfigScopes.GLOBAL,
                            scope_prefix_map: Mapping[ConfigScopes, str] = None):
        scope_prefix_map = ChainMap(scope_prefix_map or {}, self.scope_prefix_map)
        scope_prefix = scope_prefix_map[scope]
        mangled_key_prefix = self._mangle_key(f'{_slash(scope_prefix)}{key_prefix}')
        return await self.loop.run_in_executor(
            self.executor,
            lambda: self.etcd_sync.delete_prefix(mangled_key_prefix))

    def _watch_cb(self, queue: asyncio.Queue, resp: etcd3.watch.WatchResponse) -> None:
        if isinstance(resp, grpc.RpcError):
            if (
                resp.code() == grpc.StatusCode.UNAVAILABLE or
                (resp.code() == grpc.StatusCode.UNKNOWN and "invalid auth token" not in resp.details())
            ):
                # server restarting or terminated
                self.loop.call_soon_threadsafe(queue.put_nowait, QueueSentinel.CLOSED)
                return
            else:
                raise RuntimeError(f'Unexpected RPC Error: {resp}')
        for ev in resp.events:
            if isinstance(ev, etcd3.events.PutEvent):
                ev_type = 'put'
            elif isinstance(ev, etcd3.events.DeleteEvent):
                ev_type = 'delete'
            else:
                raise TypeError('Not recognized etcd event type.')
            # etcd3 library uses a separate thread for its watchers.
            event = Event(
                self._demangle_key(ev.key),
                ev_type,
                ev.value.decode(self.encoding),
            )
            self.loop.call_soon_threadsafe(queue.put_nowait, event)

    @reconn_reauth_adaptor
    async def _add_watch_callback(self, raw_key: bytes, cb, **kwargs):
        return await self.loop.run_in_executor(
            self.executor,
            lambda: self.etcd_sync.add_watch_callback(raw_key, cb, **kwargs))

    @reconn_reauth_adaptor
    async def _add_watch_prefix_callback(self, raw_key: bytes, cb, **kwargs):
        return await self.loop.run_in_executor(
            self.executor,
            lambda: self.etcd_sync.add_watch_prefix_callback(raw_key, cb, **kwargs))

    @reconn_reauth_adaptor
    async def _cancel_watch(self, watch_id):
        return await self.loop.run_in_executor(
            self.executor,
            lambda: self.etcd_sync.cancel_watch(watch_id))

    async def _watch_impl(
        self,
        raw_key: bytes,
        ready_event: asyncio.Event = None,
        cleanup_event: asyncio.Event = None,
        prefix: bool = False,
        timeout: float = None,
        **kwargs,
    ) -> AsyncGenerator[Union[QueueSentinel, Event], None]:
        queue: asyncio.Queue[Union[QueueSentinel, Event]] = asyncio.Queue()
        cb = functools.partial(self._watch_cb, queue)
        if prefix:
            watch_id = await self._add_watch_prefix_callback(raw_key, cb, **kwargs)
        else:
            watch_id = await self._add_watch_callback(raw_key, cb, **kwargs)
        if ready_event is not None:
            ready_event.set()
        try:
            while True:
                try:
                    async with _timeout(timeout):
                        ev = await queue.get()
                except asyncio.TimeoutError:
                    yield QueueSentinel.TIMEOUT
                else:
                    yield ev
                    queue.task_done()
        except asyncio.CancelledError:
            raise
        finally:
            await self._cancel_watch(watch_id)
            if cleanup_event is not None:
                cleanup_event.set()

    async def watch(
        self, key: str, *,
        scope: ConfigScopes = ConfigScopes.GLOBAL,
        scope_prefix_map: Mapping[ConfigScopes, str] = None,
        once: bool = False,
        ready_event: asyncio.Event = None,
        cleanup_event: asyncio.Event = None,
        wait_timeout: float = None,
    ) -> AsyncGenerator[Union[QueueSentinel, Event], None]:
        scope_prefix_map = ChainMap(scope_prefix_map or {}, self.scope_prefix_map)
        scope_prefix = scope_prefix_map[scope]
        scope_prefix_len = len(f'{_slash(scope_prefix)}')
        mangled_key = self._mangle_key(f'{_slash(scope_prefix)}{key}')
        # NOTE: yield from in async-generator is not supported.
        while True:
            try:
                async with aclosing(
<<<<<<< HEAD
                    self._watch_impl(mangled_key,
                                     ready_event,
                                     cleanup_event,
                                     timeout=wait_timeout),
=======
                    self._watch_impl(
                        mangled_key,
                        ready_event,
                        cleanup_event,
                        timeout=wait_timeout,
                    ),
>>>>>>> 9f457021
                ) as agen:
                    async for ev in agen:
                        if ev is QueueSentinel.CLOSED:
                            log.debug('watch(): etcd connection closed, restarting watch')
                            break
                        elif ev is QueueSentinel.TIMEOUT:
                            yield ev
                        else:
                            yield Event(ev.key[scope_prefix_len:], ev.event, ev.value)
                            if once:
                                return
            except asyncio.CancelledError:
                break
        if cleanup_event:
            cleanup_event.set()

    async def watch_prefix(
        self, key_prefix: str, *,
        scope: ConfigScopes = ConfigScopes.GLOBAL,
        scope_prefix_map: Mapping[ConfigScopes, str] = None,
        once: bool = False,
        ready_event: asyncio.Event = None,
        cleanup_event: asyncio.Event = None,
        wait_timeout: float = None,
    ) -> AsyncGenerator[Union[QueueSentinel, Event], None]:
        scope_prefix_map = ChainMap(scope_prefix_map or {}, self.scope_prefix_map)
        scope_prefix = scope_prefix_map[scope]
        scope_prefix_len = len(f'{_slash(scope_prefix)}')
        mangled_key_prefix = self._mangle_key(f'{_slash(scope_prefix)}{key_prefix}')
        while True:
            try:
                async with aclosing(
<<<<<<< HEAD
                    self._watch_impl(mangled_key_prefix,
                                     ready_event,
                                     cleanup_event,
                                     prefix=True,
                                     timeout=wait_timeout),
=======
                    self._watch_impl(
                        mangled_key_prefix,
                        ready_event,
                        cleanup_event,
                        prefix=True,
                        timeout=wait_timeout,
                    ),
>>>>>>> 9f457021
                ) as agen:
                    async for ev in agen:
                        if ev is QueueSentinel.CLOSED:
                            log.debug('watch_prefix(): etcd connection closed, restarting watch')
                            break
                        elif ev is QueueSentinel.TIMEOUT:
                            yield ev
                        else:
                            yield Event(ev.key[scope_prefix_len:], ev.event, ev.value)
                            if once:
                                return
            except asyncio.CancelledError:
                break
        if cleanup_event:
            cleanup_event.set()<|MERGE_RESOLUTION|>--- conflicted
+++ resolved
@@ -550,19 +550,12 @@
         while True:
             try:
                 async with aclosing(
-<<<<<<< HEAD
-                    self._watch_impl(mangled_key,
-                                     ready_event,
-                                     cleanup_event,
-                                     timeout=wait_timeout),
-=======
                     self._watch_impl(
                         mangled_key,
                         ready_event,
                         cleanup_event,
                         timeout=wait_timeout,
                     ),
->>>>>>> 9f457021
                 ) as agen:
                     async for ev in agen:
                         if ev is QueueSentinel.CLOSED:
@@ -595,13 +588,6 @@
         while True:
             try:
                 async with aclosing(
-<<<<<<< HEAD
-                    self._watch_impl(mangled_key_prefix,
-                                     ready_event,
-                                     cleanup_event,
-                                     prefix=True,
-                                     timeout=wait_timeout),
-=======
                     self._watch_impl(
                         mangled_key_prefix,
                         ready_event,
@@ -609,7 +595,6 @@
                         prefix=True,
                         timeout=wait_timeout,
                     ),
->>>>>>> 9f457021
                 ) as agen:
                     async for ev in agen:
                         if ev is QueueSentinel.CLOSED:
