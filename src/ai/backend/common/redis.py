from __future__ import annotations

import asyncio
import inspect
import socket
from typing import (
    Any,
    AsyncIterator,
    Awaitable,
    Callable,
    Mapping,
    MutableMapping,
    Optional,
    Sequence,
    Dict,
)

import aioredis
import aioredis.client
import aioredis.sentinel
import aioredis.exceptions
import attr
import yarl

from .types import EtcdRedisConfig

__all__ = (
    'RedisConnectionInfo',
    'execute',
    'subscribe',
    'blpop',
    'get_redis_object',
)

_keepalive_options: MutableMapping[int, int] = {}

# macOS does not support several TCP_ options
# so check if socket package includes TCP options before adding it
if hasattr(socket, 'TCP_KEEPIDLE'):
    _keepalive_options[socket.TCP_KEEPIDLE] = 20

if hasattr(socket, 'TCP_KEEPINTVL'):
    _keepalive_options[socket.TCP_KEEPINTVL] = 20

if hasattr(socket, 'TCP_KEEPCNT'):
    _keepalive_options[socket.TCP_KEEPCNT] = 20


_default_conn_opts: Mapping[str, Any] = {
    'socket_timeout': 3.0,
    'socket_connect_timeout': 0.3,
    'socket_keepalive': True,
    'socket_keepalive_options': _keepalive_options,
}


_scripts: Dict[str, str] = {}


class ConnectionNotAvailable(Exception):
    pass


@attr.s(auto_attribs=True)
class RedisConnectionInfo:
    client: aioredis.Redis | aioredis.sentinel.Sentinel
    service_name: Optional[str]


def _calc_delay_exp_backoff(initial_delay: float, retry_count: float, time_limit: float) -> float:
    if time_limit > 0:
        return min(initial_delay * (2 ** retry_count), time_limit / 2)
    return min(initial_delay * (2 ** retry_count), 30.0)


async def subscribe(
    channel: aioredis.client.PubSub,
    *,
    reconnect_poll_interval: float = 0.3,
) -> AsyncIterator[Any]:
    """
    An async-generator wrapper for pub-sub channel subscription.
    It automatically recovers from server shutdowns until explicitly cancelled.
    """
    async def _reset_chan():
        channel.connection = None
        try:
            await channel.ping()
        except aioredis.exceptions.ConnectionError:
            pass
        else:
            assert channel.connection is not None
            await channel.on_connect(channel.connection)

    while True:
        try:
            if not channel.connection:
                raise ConnectionNotAvailable
            message = await channel.get_message(ignore_subscribe_messages=True, timeout=10.0)
            if message is not None:
                yield message["data"]
        except (
            aioredis.exceptions.ConnectionError,
            aioredis.sentinel.MasterNotFoundError,
            aioredis.sentinel.SlaveNotFoundError,
            aioredis.exceptions.ReadOnlyError,
            aioredis.exceptions.ResponseError,
            ConnectionResetError,
            ConnectionNotAvailable,
        ):
            await asyncio.sleep(reconnect_poll_interval)
            await _reset_chan()
            continue
        except aioredis.exceptions.ResponseError as e:
            if e.args[0].startswith("NOREPLICAS "):
                await asyncio.sleep(reconnect_poll_interval)
                await _reset_chan()
                continue
            raise
        except asyncio.TimeoutError:
            continue
        except asyncio.CancelledError:
            raise
        finally:
            await asyncio.sleep(0)


async def blpop(
    redis: RedisConnectionInfo,
    key: str,
    *,
    service_name: str = None,
    reconnect_poll_interval: float = 0.3,
) -> AsyncIterator[Any]:
    """
    An async-generator wrapper for blpop (blocking left pop).
    It automatically recovers from server shutdowns until explicitly cancelled.
    """
    _conn_opts = {
        **_default_conn_opts,
        'socket_timeout': reconnect_poll_interval,
    }
    if isinstance(redis.client, aioredis.sentinel.Sentinel):
        service_name = service_name or redis.service_name
        assert service_name is not None
<<<<<<< HEAD
        r = redis.client.master_for(service_name,
                             redis_class=aioredis.Redis,
                             connection_pool_class=aioredis.sentinel.SentinelConnectionPool,
                             **_conn_opts)
=======
        r = redis.master_for(
            service_name,
            redis_class=aioredis.Redis,
            connection_pool_class=aioredis.sentinel.SentinelConnectionPool,
            **_conn_opts,
        )
>>>>>>> ef6c06fc
    else:
        r = redis.client
    while True:
        try:
            raw_msg = await r.blpop(key, timeout=10.0)
            if not raw_msg:
                continue
            yield raw_msg[1]
        except (
            aioredis.exceptions.ConnectionError,
            aioredis.sentinel.MasterNotFoundError,
            aioredis.exceptions.ReadOnlyError,
            aioredis.exceptions.ResponseError,
            ConnectionResetError,
        ):
            await asyncio.sleep(reconnect_poll_interval)
            continue
        except aioredis.exceptions.ResponseError as e:
            if e.args[0].startswith("NOREPLICAS "):
                await asyncio.sleep(reconnect_poll_interval)
                continue
            raise
        except asyncio.TimeoutError:
            continue
        except asyncio.CancelledError:
            raise
        finally:
            await asyncio.sleep(0)


async def execute(
    redis: RedisConnectionInfo,
    func: Callable[[aioredis.Redis], Awaitable[Any]],
    *,
    service_name: str = None,
    read_only: bool = False,
    reconnect_poll_interval: float = 0.3,
    encoding: Optional[str] = None,
) -> Any:
    _conn_opts = {
        **_default_conn_opts,
        'socket_timeout': reconnect_poll_interval,
    }
    if isinstance(redis.client, aioredis.sentinel.Sentinel):
        service_name = service_name or redis.service_name
        assert service_name is not None
        if read_only:
<<<<<<< HEAD
            r = redis.client.slave_for(service_name,
                                       redis_class=aioredis.Redis,
                                       connection_pool_class=aioredis.sentinel.SentinelConnectionPool,
                                       **_conn_opts)
        else:
            r = redis.client.master_for(service_name,
                                        redis_class=aioredis.Redis,
                                        connection_pool_class=aioredis.sentinel.SentinelConnectionPool,
                                        **_conn_opts)
=======
            r = redis.slave_for(
                service_name,
                redis_class=aioredis.Redis,
                connection_pool_class=aioredis.sentinel.SentinelConnectionPool,
                **_conn_opts,
            )
        else:
            r = redis.master_for(
                service_name,
                redis_class=aioredis.Redis,
                connection_pool_class=aioredis.sentinel.SentinelConnectionPool,
                **_conn_opts,
            )
>>>>>>> ef6c06fc
    else:
        r = redis.client
    while True:
        try:
            async with r:
                if callable(func):
                    aw_or_pipe = func(r)
                else:
                    raise TypeError('The func must be a function or a coroutinefunction '
                                    'with no arguments.')
                if isinstance(aw_or_pipe, aioredis.client.Pipeline):
                    result = await aw_or_pipe.execute()
                elif inspect.isawaitable(aw_or_pipe):
                    result = await aw_or_pipe
                else:
                    raise TypeError('The return value must be an awaitable'
                                    'or aioredis.commands.Pipeline object')
                if encoding:
                    if isinstance(result, bytes):
                        return result.decode(encoding)
                    elif isinstance(result, dict):
                        newdict = {}
                        for k, v in result.items():
                            newdict[k.decode(encoding)] = v.decode(encoding)
                        return newdict
                else:
                    return result
        except (
            aioredis.exceptions.ConnectionError,
            aioredis.sentinel.MasterNotFoundError,
            aioredis.sentinel.SlaveNotFoundError,
            aioredis.exceptions.ReadOnlyError,
            ConnectionResetError,
        ) as e:
            print("EXECUTE-RETRY", repr(func), repr(e))
            await asyncio.sleep(reconnect_poll_interval)
            continue
        except aioredis.exceptions.ResponseError as e:
            if e.args[0].startswith("NOREPLICAS "):
                print("EXECUTE-RETRY", repr(func), repr(e))
                await asyncio.sleep(reconnect_poll_interval)
                continue
            raise
        except asyncio.TimeoutError:
            print("EXECUTE-RETRY", repr(func), "timeout")
            return
        except asyncio.CancelledError:
            raise
        finally:
            await asyncio.sleep(0)


async def execute_script(
    redis: RedisConnectionInfo,
    script_id: str,
    script: str,
    keys: Sequence[str],
    args: Sequence[str],
) -> Any:
    """
    Auto-load and execute the given script.
    It uses the hash keys for scripts so that it does not send the whole
    script every time but only at the first time.

    Args:
        conn: A Redis connection or pool with the commands mixin.
        script_id: A human-readable identifier for the script.
            This can be arbitrary string but must be unique for each script.
        script: The script content.
        keys: The Redis keys that will be passed to the script.
        args: The arguments that will be passed to the script.
    """
    script_hash = _scripts.get(script_id, 'x')
    while True:
        try:
            ret = await execute(redis, lambda r: r.evalsha(
                script_hash,
                len(keys),
                *keys, *args,
            ))
            break
        except aioredis.exceptions.NoScriptError:
            # Redis may have been restarted.
            script_hash = await execute(redis, lambda r: r.script_load(script))
            _scripts[script_id] = script_hash
        except aioredis.exceptions.ResponseError as e:
            if 'NOSCRIPT' in e.args[0]:
                # Redis may have been restarted.
                script_hash = await execute(redis, lambda r: r.script_load(script))
                _scripts[script_id] = script_hash
            else:
                raise
            continue
    return ret


def get_redis_object(redis_connection_info: EtcdRedisConfig,
                     db: int = 0,
                     **kwargs) -> RedisConnectionInfo:
    if sentinel_addresses := redis_connection_info.get('sentinel'):
        assert redis_connection_info.get('service_name') is not None
        sentinel = aioredis.sentinel.Sentinel(
            sentinel_addresses,
            sentinel_kwargs={'password': redis_connection_info.get('password'), 'db': str(db)},
        )
        return RedisConnectionInfo(client=sentinel, service_name=redis_connection_info.get('service_name'))
    else:
        redis_url = redis_connection_info.get('addr')
        assert redis_url is not None
        url = (yarl.URL('redis://host')
                .with_host(str(redis_url[0]))
                .with_port(redis_url[1])
                .with_password(redis_connection_info.get('password')) / str(db))
        return RedisConnectionInfo(client=aioredis.Redis.from_url(str(url), **kwargs), service_name=None)<|MERGE_RESOLUTION|>--- conflicted
+++ resolved
@@ -19,13 +19,11 @@
 import aioredis.client
 import aioredis.sentinel
 import aioredis.exceptions
-import attr
 import yarl
 
-from .types import EtcdRedisConfig
+from .types import EtcdRedisConfig, RedisConnectionInfo
 
 __all__ = (
-    'RedisConnectionInfo',
     'execute',
     'subscribe',
     'blpop',
@@ -59,12 +57,6 @@
 
 class ConnectionNotAvailable(Exception):
     pass
-
-
-@attr.s(auto_attribs=True)
-class RedisConnectionInfo:
-    client: aioredis.Redis | aioredis.sentinel.Sentinel
-    service_name: Optional[str]
 
 
 def _calc_delay_exp_backoff(initial_delay: float, retry_count: float, time_limit: float) -> float:
@@ -143,19 +135,12 @@
     if isinstance(redis.client, aioredis.sentinel.Sentinel):
         service_name = service_name or redis.service_name
         assert service_name is not None
-<<<<<<< HEAD
-        r = redis.client.master_for(service_name,
-                             redis_class=aioredis.Redis,
-                             connection_pool_class=aioredis.sentinel.SentinelConnectionPool,
-                             **_conn_opts)
-=======
-        r = redis.master_for(
+        r = redis.client.master_for(
             service_name,
             redis_class=aioredis.Redis,
             connection_pool_class=aioredis.sentinel.SentinelConnectionPool,
             **_conn_opts,
         )
->>>>>>> ef6c06fc
     else:
         r = redis.client
     while True:
@@ -187,7 +172,7 @@
 
 
 async def execute(
-    redis: RedisConnectionInfo,
+    redis: RedisConnectionInfo | aioredis.Redis | aioredis.sentinel.Sentinel,
     func: Callable[[aioredis.Redis], Awaitable[Any]],
     *,
     service_name: str = None,
@@ -199,37 +184,30 @@
         **_default_conn_opts,
         'socket_timeout': reconnect_poll_interval,
     }
-    if isinstance(redis.client, aioredis.sentinel.Sentinel):
+    if isinstance(redis, RedisConnectionInfo):
+        redis_client = redis.client
+    else:
+        redis_client = redis
+
+    if isinstance(redis_client, aioredis.sentinel.Sentinel):
         service_name = service_name or redis.service_name
         assert service_name is not None
         if read_only:
-<<<<<<< HEAD
-            r = redis.client.slave_for(service_name,
-                                       redis_class=aioredis.Redis,
-                                       connection_pool_class=aioredis.sentinel.SentinelConnectionPool,
-                                       **_conn_opts)
-        else:
-            r = redis.client.master_for(service_name,
-                                        redis_class=aioredis.Redis,
-                                        connection_pool_class=aioredis.sentinel.SentinelConnectionPool,
-                                        **_conn_opts)
-=======
-            r = redis.slave_for(
+            r = redis_client.slave_for(
                 service_name,
                 redis_class=aioredis.Redis,
                 connection_pool_class=aioredis.sentinel.SentinelConnectionPool,
                 **_conn_opts,
             )
         else:
-            r = redis.master_for(
+            r = redis_client.master_for(
                 service_name,
                 redis_class=aioredis.Redis,
                 connection_pool_class=aioredis.sentinel.SentinelConnectionPool,
                 **_conn_opts,
             )
->>>>>>> ef6c06fc
     else:
-        r = redis.client
+        r = redis_client
     while True:
         try:
             async with r:
