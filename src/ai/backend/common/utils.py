--- conflicted
+++ resolved
@@ -4,20 +4,13 @@
 from contextlib import closing
 import enum
 from itertools import chain
-import janus
 import numbers
 from pathlib import Path
-<<<<<<< HEAD
 import random
 import sys
 import socket
 from typing import (
     Iterator, Union, Callable
-=======
-import sys
-from typing import (
-    Union, Callable
->>>>>>> 0df5a1b4
 )
 import uuid
 
